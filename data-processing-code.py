--- conflicted
+++ resolved
@@ -11,17 +11,6 @@
 # Set plot style
 plt.style.use('seaborn-v0_8-whitegrid')
 sns.set_palette('viridis')
-
-def clean_doer_year(val):
-    if pd.isna(val):
-        return None
-    if val.lower() in ["n/r", "na", "none", "missing"]:
-        return None
-    years = re.findall(r"\b(19\d{2}|20\d{2})\b", val)
-    
-    if years:
-        return years[0]  # Keep the first valid year
-    return None  # If no valid year is found
 
 
 # Function to load and process DOER dataset
@@ -78,18 +67,39 @@
 
     # Create year and decade columns for temporal analysis
     # Make sure Sample Time is numeric
-    filtered_df['Year'] =  filtered_df['Sample Time'].apply(clean_doer_year)
+    filtered_df['Year'] = pd.to_numeric(filtered_df['Sample Time'], errors='coerce')
+    # For decade calculation, handle any remaining NaN values
+    filtered_df['Decade'] = ((filtered_df['Year'] // 10) * 10).fillna(-1).astype('Int64')
+
+    # Create log-transformed concentration for visualization
+    filtered_df['log_concentration'] = np.log10(filtered_df['mp/kg dw'] + 1)
 
     # Add source column for later integration
     filtered_df['source'] = 'DOER Database'
 
+    # Create region column for broader geographic analysis
+    def assign_region(continent, country):
+        if continent == 'Asia':
+            if country in ['China', 'Japan', 'South Korea', 'Taiwan']:
+                return 'East Asia'
+            elif country in ['Thailand', 'Vietnam', 'Malaysia', 'Indonesia', 'Philippines']:
+                return 'Southeast Asia'
+            else:
+                return 'Other Asia'
+        else:
+            return continent
+
+    filtered_df['region'] = filtered_df.apply(
+        lambda row: assign_region(row['Continent'], row['Country']), axis=1
+    )
+
     # Select relevant columns
     selected_columns = [
-        'mpID', 'Continent', 'Country', 'System', 'Waterbody',
-        'Zone Area', 'Tidal Zone', 'Test Area', 'Year',
-        'mp/kg dw', 'MP Unit',
+        'mpID', 'Continent', 'Country', 'region', 'System', 'Waterbody',
+        'Zone Area', 'Tidal Zone', 'Test Area', 'Year', 'Decade',
+        'mp/kg dw', 'log_concentration', 'MP Unit',
         'Standardized_Shapes', 'Dominant Size', 'Colors',
-        'source'
+        'source', 'DOI'
     ]
 
     return filtered_df[selected_columns]
@@ -134,6 +144,8 @@
         axis=1
     )
 
+    # Create log-transformed concentration for visualization
+    particle_df['log_concentration'] = np.log10(particle_df['particles_per_kg'] + 1)
 
     # Convert date to datetime
     particle_df['Date'] = pd.to_datetime(particle_df['Date_YYYY-MM-DD'])
@@ -302,9 +314,9 @@
 
     # Select relevant columns for integration with DOER data
     selected_columns = [
-        'sample_id', 'Continent', 'Country', 'System', 'Waterbody',
+        'sample_id', 'Continent', 'Country', 'region', 'System', 'Waterbody',
         'Zone Area', 'Tidal_Zone', 'Test_Area', 'Year', 'Date',
-        'mp/kg dw', 'Size_class',
+        'mp/kg dw', 'log_concentration', 'Size_class',
         'Standardized_Shapes', 'Dominant_Size', 'dominant_color',
         'source', 'Season'
     ]
@@ -334,18 +346,13 @@
     doer_copy['sample_id'] = 'DOER_' + doer_copy['mpID'].astype(str).fillna('0')
 
     # Add missing columns to DOER data
-    doer_copy['Date'] = "unknown"
+    doer_copy['Date'] = pd.NaT
     doer_copy['Season'] = None
     doer_copy['Size_class'] = doer_copy['Dominant Size'].apply(
         lambda x: 'microplastics' if 'mm' in str(x) and any(d in str(x) for d in ['<1', '<2', '<3', '<5'])
         else 'mesoplastics' if 'mm' in str(x) and any(d in str(x) for d in ['1 to 5', '5'])
         else 'unknown'
     )
-    """FIXXXXXXXXXXXXXXXXXXXXXXXXXXXXXXXXXXXXXXXXXXXXXXXXXXXXXXXXXXXFIXXXX
-    XXXXXXXXXXXXXXXXXXXXXXXXXXXXXXXXXXXXXXXXXXXXXXXXXXXXXXXFIXXXXXXXXXX
-    XXXXXXXXXXXXXXXXXXXXXXXXXXXXXXXXXXXXXXXXXXXXXXXXXFIXXXXXXXXXXXXXXXXXXXXXXXXXXXXXXXXXXXXXXXXXXXXXXXXXXXXXXXXXXXFIXX
-    XXXXXXXXXXXXXXXXXXXXXXXXXXXXXXXXXXXXXXXXXXXXXXXXXXXXXXXXXFIXXXXXXXXXXXXXXXXXXXXXXXXXXXXXXXXXXXXXXXXXXXXXXXXXXXXXXX
-    XXXXFIXXXXXXXXXXXXXXXXXXXXXXXXXXXXXXXXXXXXXXXXXXXXXXXXXXXXXXXXXXXFIXXXXXXXXXXXXXXXXXXXXXXXXXXXXXXXXXXXXXXXXXXXXXXXXXXXXXXXXXXX"""
 
     # Rename DOER columns for consistency
     doer_copy = doer_copy.rename(columns={
@@ -359,9 +366,10 @@
 
     # Select common columns for integration
     common_columns = [
-        'sample_id', 'Continent', 'Country', 'System', 'Waterbody',
+        'sample_id', 'Continent', 'Country', 'region', 'System', 'Waterbody',
         'Zone Area', 'Tidal_Zone', 'Test_Area', 'Year', 'Date',
-        'mp/kg dw',  'Size_class', 'Dominant_Size', 'dominant_color',
+        'mp/kg dw', 'log_concentration', 'Size_class',
+        'Standardized_Shapes', 'Dominant_Size', 'dominant_color',
         'source'
     ]
 
@@ -411,7 +419,6 @@
     return integrated_df
 
 
-<<<<<<< HEAD
 # Function to generate summary visualizations
 def generate_summary_visualizations(integrated_df, output_dir):
     """
@@ -441,7 +448,7 @@
     plt.xticks(rotation=45)
     plt.legend(title='Data Source')
     plt.tight_layout()
-    plt.savefig(f'{output_dir}/concentration_by_environment_01.png', dpi=300)
+    plt.savefig(f'{output_dir}/concentration_by_environment.png', dpi=300)
     plt.close()
 
     # 2. Time series of concentrations (Taiwan data only)
@@ -464,7 +471,7 @@
         plt.legend(title='Beach')
         plt.grid(True, alpha=0.3)
         plt.tight_layout()
-        plt.savefig(f'{output_dir}/temporal_trends_01.png', dpi=300)
+        plt.savefig(f'{output_dir}/temporal_trends.png', dpi=300)
         plt.close()
 
     # 3. Shape distribution
@@ -485,7 +492,7 @@
     plt.legend(title='Data Source')
     chart.set_yscale('log')
     plt.tight_layout()
-    plt.savefig(f'{output_dir}/shape_distribution_01.png', dpi=300)
+    plt.savefig(f'{output_dir}/shape_distribution.png', dpi=300)
     plt.close()
 
     # 4. Beach zone distribution (Taiwan only)
@@ -505,17 +512,10 @@
     plt.xticks(rotation=45)
     plt.legend(title='Size Class')
     plt.tight_layout()
-    plt.savefig(f'{output_dir}/beach_zone_distribution_01.png', dpi=300)
+    plt.savefig(f'{output_dir}/beach_zone_distribution.png', dpi=300)
     plt.close()
 
     print("Visualizations saved to", output_dir)
-=======
-def drop_bad_data(df) -> pd.DataFrame:
-    df = df.dropna(subset=['sample_id'])
-    df = df[df['Continent'] != 'Oceania']
-    df = df.dropna(subset=['Year'])
-    return df
->>>>>>> 3cab3b97
 
 
 # Main function to run the entire process
@@ -567,12 +567,14 @@
 
     # Integrate datasets
     integrated_df = integrate_datasets(doer_df, taiwan_df)
-    integrated_df = drop_bad_data(integrated_df)
 
     # Save processed data
     Path(output_dir).mkdir(parents=True, exist_ok=True)
     integrated_df.to_csv(f'{output_dir}/integrated_ocean_plastics.csv', index=False)
 
+    # Generate visualizations
+    generate_summary_visualizations(integrated_df, output_dir)
+
     print("Data processing complete!")
 
 
